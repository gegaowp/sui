--- conflicted
+++ resolved
@@ -62,14 +62,9 @@
         c: Coin<SUI>,
         ctx: &mut TxContext
     ) {
-<<<<<<< HEAD
         let b = Coin::into_balance(c);
-        assert!(Balance::value(&b) == HAM_PRICE, EINSUFFICIENT_FUNDS);
+        assert!(Balance::value(&b) == HAM_PRICE, EInsufficientFunds);
         Balance::join(&mut grocery.profits, b);
-=======
-        assert!(Coin::value(&c) == HAM_PRICE, EInsufficientFunds);
-        Coin::join(&mut grocery.profits, c);
->>>>>>> 53c04522
         Transfer::transfer(Ham { id: TxContext::new_id(ctx) }, TxContext::sender(ctx))
     }
 
@@ -79,14 +74,9 @@
         c: Coin<SUI>,
         ctx: &mut TxContext
     ) {
-<<<<<<< HEAD
         let b = Coin::into_balance(c);
-        assert!(Balance::value(&b) == BREAD_PRICE, EINSUFFICIENT_FUNDS);
+        assert!(Balance::value(&b) == BREAD_PRICE, EInsufficientFunds);
         Balance::join(&mut grocery.profits, b);
-=======
-        assert!(Coin::value(&c) == BREAD_PRICE, EInsufficientFunds);
-        Coin::join(&mut grocery.profits, c);
->>>>>>> 53c04522
         Transfer::transfer(Bread { id: TxContext::new_id(ctx) }, TxContext::sender(ctx))
     }
 
