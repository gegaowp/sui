// Copyright (c) 2022, Mysten Labs, Inc.
// SPDX-License-Identifier: Apache-2.0

<<<<<<< HEAD
import { DefaultRpcClient as rpc, type Network } from './DefaultRpcClient';
=======
import { isValidTransactionDigest, isValidSuiAddress } from '@mysten/sui.js';

import { DefaultRpcClient as rpc } from './DefaultRpcClient';
>>>>>>> 3d8ace15

export const navigateWithUnknown = async (
    input: string,
    navigate: Function,
    network: Network | string
) => {
<<<<<<< HEAD
    const addrPromise = rpc(network)
        .getOwnedObjectRefs(input)
        .then((data) => {
=======
    let searchPromises = [];

    if (isValidTransactionDigest(input)) {
        searchPromises.push(
            rpc.getTransactionWithEffects(input).then((data) => ({
                category: 'transactions',
                data: data,
            }))
        );
    }

    // object IDs and addresses can't be distinguished just by the string, so search both.
    // allow navigating to the standard Move packages at 0x1 & 0x2 as a convenience
    else if (isValidSuiAddress(input) || isGenesisLibAddress(input)) {
        const addrPromise = rpc.getOwnedObjectRefs(input).then((data) => {
>>>>>>> 3d8ace15
            if (data.length <= 0) throw new Error('No objects for Address');

            return {
                category: 'addresses',
                data: data,
            };
        });
<<<<<<< HEAD
    const objInfoPromise = rpc(network)
        .getObjectInfo(input)
        .then((data) => {
=======
        const objInfoPromise = rpc.getObjectInfo(input).then((data) => {
>>>>>>> 3d8ace15
            if (data.status !== 'Exists') {
                throw new Error('no object found');
            }

            return {
                category: 'objects',
                data: data,
            };
        });

<<<<<<< HEAD
    const txDetailsPromise = rpc(network)
        .getTransactionWithEffects(input)
        .then((data) => ({
            category: 'transactions',
            data: data,
        }));
=======
        searchPromises.push(addrPromise, objInfoPromise);
    }

    if (searchPromises.length === 0) {
        navigate(`../error/all/${encodeURIComponent(input)}`);
        return;
    }
>>>>>>> 3d8ace15

    return (
        Promise.any(searchPromises)
            .then((pac) => {
                if (
                    pac?.data &&
                    (pac?.category === 'objects' ||
                        pac?.category === 'addresses' ||
                        pac?.category === 'transactions')
                ) {
                    navigate(
                        `../${pac.category}/${encodeURIComponent(input)}`,
                        {
                            state: pac.data,
                        }
                    );
                } else {
                    throw new Error(
                        'Something wrong with navigateWithUnknown function'
                    );
                }
            })
            //if none of the queries find a result, show missing page
            .catch((error) => {
                // encode url in
                navigate(`../error/missing/${encodeURIComponent(input)}`);
            })
    );
};

export const isGenesisLibAddress = (value: string): boolean =>
    /^(0x|0X)0{0,39}[12]$/.test(value);<|MERGE_RESOLUTION|>--- conflicted
+++ resolved
@@ -1,29 +1,20 @@
 // Copyright (c) 2022, Mysten Labs, Inc.
 // SPDX-License-Identifier: Apache-2.0
 
-<<<<<<< HEAD
-import { DefaultRpcClient as rpc, type Network } from './DefaultRpcClient';
-=======
 import { isValidTransactionDigest, isValidSuiAddress } from '@mysten/sui.js';
 
-import { DefaultRpcClient as rpc } from './DefaultRpcClient';
->>>>>>> 3d8ace15
+import { DefaultRpcClient as rpc, type Network } from './DefaultRpcClient';
 
 export const navigateWithUnknown = async (
     input: string,
     navigate: Function,
     network: Network | string
 ) => {
-<<<<<<< HEAD
-    const addrPromise = rpc(network)
-        .getOwnedObjectRefs(input)
-        .then((data) => {
-=======
     let searchPromises = [];
 
     if (isValidTransactionDigest(input)) {
         searchPromises.push(
-            rpc.getTransactionWithEffects(input).then((data) => ({
+            rpc(network).getTransactionWithEffects(input).then((data) => ({
                 category: 'transactions',
                 data: data,
             }))
@@ -33,8 +24,7 @@
     // object IDs and addresses can't be distinguished just by the string, so search both.
     // allow navigating to the standard Move packages at 0x1 & 0x2 as a convenience
     else if (isValidSuiAddress(input) || isGenesisLibAddress(input)) {
-        const addrPromise = rpc.getOwnedObjectRefs(input).then((data) => {
->>>>>>> 3d8ace15
+        const addrPromise = rpc(network).getOwnedObjectRefs(input).then((data) => {
             if (data.length <= 0) throw new Error('No objects for Address');
 
             return {
@@ -42,31 +32,17 @@
                 data: data,
             };
         });
-<<<<<<< HEAD
-    const objInfoPromise = rpc(network)
-        .getObjectInfo(input)
-        .then((data) => {
-=======
-        const objInfoPromise = rpc.getObjectInfo(input).then((data) => {
->>>>>>> 3d8ace15
+        const objInfoPromise = rpc(network).getObjectInfo(input).then((data) => {
             if (data.status !== 'Exists') {
                 throw new Error('no object found');
             }
-
+          
             return {
                 category: 'objects',
                 data: data,
             };
         });
 
-<<<<<<< HEAD
-    const txDetailsPromise = rpc(network)
-        .getTransactionWithEffects(input)
-        .then((data) => ({
-            category: 'transactions',
-            data: data,
-        }));
-=======
         searchPromises.push(addrPromise, objInfoPromise);
     }
 
@@ -74,7 +50,6 @@
         navigate(`../error/all/${encodeURIComponent(input)}`);
         return;
     }
->>>>>>> 3d8ace15
 
     return (
         Promise.any(searchPromises)
